--- conflicted
+++ resolved
@@ -23,47 +23,6 @@
 
 ### Project Management
 
-<<<<<<< HEAD
-* Create, read, update, and delete projects
-* Configurable project-limit settings
-* Name/description validation and duplicate checks
-* View summaries and project-level progress
-
-### Task Management
-
-* Full task CRUD
-* Status workflow: `todo`, `in_progress`, `done`
-* Optional future-dated deadlines (`YYYY-MM-DD`)
-* Search tasks by title or description
-* View overdue tasks
-* Automatic project progress calculation
-
-### Scheduled Automation ✨ **NEW**
-
-* **Automatic closure of overdue tasks**
-* Command: `tasks:autoclose-overdue`
-* Can run:
-
-  * Manually (CLI)
-  * Automatically (Python scheduler)
-  * Automatically (Cron, every 15 minutes)
-=======
-- Create, read, update, delete projects  
-- Configurable maximum number of projects  
-- Word‑count validation for names/descriptions  
-- Prevent duplicate names  
-- View project summaries and progress  
-
-### Task Management
-
-- Full CRUD operations  
-- Status workflow: `todo`, `in_progress`, `done`  
-- Optional deadlines (`YYYY-MM-DD`, validated, must be in the future)  
-- Search tasks by title/description  
-- View overdue tasks  
-- Project completion calculations  
->>>>>>> b334b137
-
 ### Scheduled Task Automation ✨ **NEW**
 
 - **Automatic closure of overdue tasks**  
@@ -73,465 +32,4 @@
   - Automatically via Python scheduler (`schedule` library)  
   - Automatically via Cron Job (runs every 15 minutes)
 
-### Data Validation
-
-<<<<<<< HEAD
-* Word-count constraints
-* Enum-based status validation
-* Date-format enforcement
-* Layered custom exception hierarchy
-
-### Persistence Layer
-
-* PostgreSQL backend
-* SQLAlchemy ORM models
-* Clean repository pattern for DB access
-
-### Migrations
-
-* Alembic auto-generated migrations
-* Versioned schema updates
-* Repeatable, portable DB setup
-
-### Infrastructure
-
-* PostgreSQL via Docker
-* Environment-variable configuration
-* Fully portable across OS environments
-=======
-- Word-count constraints  
-- Enum status validation  
-- Date format checking  
-- Custom exception hierarchy (base, repository, service)  
-
-### Persistence Layer
-
-- PostgreSQL relational database  
-- SQLAlchemy ORM models (`Project`, `Task`)  
-- Repository pattern (clean separation of DB from business logic)
-
-### Migrations
-
-- Alembic auto‑generation  
-- Versioned schema upgrades  
-- Easily reproducible database setup
-
-### Infrastructure
-
-- Database runs in Docker  
-- Local development uses environment variables  
-- Fully portable and OS‑independent  
->>>>>>> b334b137
-
----
-
-## 📁 Project Structure
-
-```bash
-To-Do-List/
-├── todolist_app/
-│   ├── cli/
-<<<<<<< HEAD
-│   │   ├── console.py
-│   │   └── __init__.py
-│   ├── commands/
-│   │   ├── autoclose_overdue.py
-│   │   └── __init__.py
-│   ├── scheduler/
-│   │   ├── autoclose_runner.py
-=======
-│   │   ├── console.py            # Interactive CLI
-│   │   └── __init__.py
-│   ├── commands/                 # CLI Commands (Click-based)
-│   │   ├── autoclose_overdue.py  # tasks:autoclose-overdue
-│   │   └── __init__.py           # Command group registration
-│   ├── scheduler/                # Scheduled task runners
-│   │   ├── autoclose_runner.py   # Runs autoclose every 15 min
->>>>>>> b334b137
-│   │   └── __init__.py
-│   ├── db/
-│   │   ├── base.py
-│   │   ├── session.py
-│   │   └── __init__.py
-<<<<<<< HEAD
-│   ├── models/
-│   ├── repositories/
-│   ├── services/
-=======
-│   ├── models/                   # ORM models: Project, Task
-│   ├── repositories/             # Repository layer (TaskRepository, ProjectRepository)
-│   ├── services/                 # Business logic
->>>>>>> b334b137
-│   ├── utils/
-│   │   ├── config.py
-│   │   └── validators.py
-│   ├── exceptions/
-│   └── alembic/
-│       ├── env.py
-│       ├── script.py.mako
-│       └── versions/
-<<<<<<< HEAD
-├── docker-compose.yml
-├── run_scheduler.sh
-├── logs/
-│   └── scheduler.log
-├── main.py
-=======
-├── docker-compose.yml            # PostgreSQL in Docker
-├── run_scheduler.sh              # Shell script for Cron execution
-├── logs/                         # Scheduler logs
-│   └── scheduler.log
-├── main.py                       # Entry point
->>>>>>> b334b137
-├── pyproject.toml
-├── .env
-├── .gitignore
-└── README.md
-
----
-
-## 🚀 Quick Start
-
-### 1. Requirements
-
-* Python **3.10+**
-* **Poetry**
-* **Docker Desktop** (running)
-
----
-
-### 2. Install Dependencies
-
-<<<<<<< HEAD
-```bash
-=======
-bash
->>>>>>> b334b137
-git clone https://github.com/Mr-Ahmadi/To-Do-List.git
-cd To-Do-List
-poetry install
-
-If you need the scheduler (for automated overdue task closure):
-
-bash
-poetry add schedule
-
-To enable scheduled tasks:
-
-```bash
-poetry add schedule
-```
-
----
-
-### 3. Configure Environment Variables
-
-Create a `.env` file in the project root:
-
-bash
-# App
-MAX_NUMBER_OF_PROJECT=10
-MAX_NUMBER_OF_TASK=50
-
-# Database
-DB_USER=todouser
-DB_PASSWORD=todopass
-DB_HOST=localhost
-DB_PORT=5432
-DB_NAME=todolist_db
-
----
-
-### 4. Start PostgreSQL (Docker)
-
-bash
-docker-compose up -d
-
-Verify:
-
-bash
-docker ps
-
----
-
-### 5. Run Migrations
-
-bash
-alembic upgrade head
-
-After any model changes:
-
-bash
-alembic revision --autogenerate -m "description"
-alembic upgrade head
-
----
-
-## 🎯 Running the Application
-
-### Option 1 — Interactive CLI
-
-<<<<<<< HEAD
-```bash
-poetry run python main.py
-```
-
-OR:
-=======
-bash
-poetry run python main.py
-
-or
->>>>>>> b334b137
-
-bash
-poetry shell
-python main.py
-<<<<<<< HEAD
-```
-
-### Option 2 — Direct Command Execution
-
-```bash
-poetry run todolist tasks:autoclose-overdue
-```
-=======
-
-### Option 2 — Direct Commands
-
-Run the autoclose command manually:
-
-bash
-poetry run todolist tasks:autoclose-overdue
->>>>>>> b334b137
-
----
-
-## 📟 CLI Menu (Interactive Mode)
-<<<<<<< HEAD
-=======
-
->>>>>>> b334b137
-
-📋 ToDo List Manager
-1. Create Project
-2. List All Projects
-3. Edit Project
-4. Delete Project
-5. Select Project
-6. Create Task
-7. List Tasks
-8. Edit Task
-9. Change Task Status
-10. Delete Task
-11. View Project Status
-<<<<<<< HEAD
-0. Exit
-```
-=======
-0.  Exit
-
----
-
-## ⏰ Scheduled Task Automation
-
-### What Does It Do?
-
-The `tasks:autoclose-overdue` command automatically:
-- Finds all tasks where `deadline < now` and `status != done`
-- Sets `status = done`
-- Sets `closed_at = now()`
-
-### Running the Scheduler Manually
-
-bash
-poetry run python -m todolist_app.scheduler.autoclose_runner
-
-This will run the autoclose job **every 15 minutes** in a persistent loop.
-
----
-
-### Setting Up Cron (Automated Execution)
-
-#### Step 1: Create the Shell Script
-
-Create `run_scheduler.sh` in the project root:
-
-bash
-#!/bin/bash
-cd /path/to/To-Do-List || exit
-POETRY_PATH=$(command -v poetry)
-$POETRY_PATH run python -m todolist_app.scheduler.autoclose_runner >> logs/scheduler.log 2>&1
-
-Replace `/path/to/To-Do-List` with your actual project path.
-
-#### Step 2: Make It Executable
-
-bash
-chmod +x run_scheduler.sh
-
-#### Step 3: Add to Cron
-
-Open crontab:
-
-bash
-crontab -e
-
-Add this line (runs every 15 minutes):
-
-bash
-*/15 * * * * /path/to/To-Do-List/run_scheduler.sh
-
-Save and exit.
-
-#### Step 4: Verify Cron is Running
-
-bash
-crontab -l
-
-Check logs:
-
-bash
-tail -f logs/scheduler.log
->>>>>>> b334b137
-
----
-
-## ⏰ Scheduled Task Automation
-
-### What It Does
-
-The `tasks:autoclose-overdue` command automatically:
-
-* Finds all tasks where `deadline < now` and `status != done`
-* Sets `status = done`
-* Updates `closed_at = now()`
-
-### Run Scheduler Manually
-
-```bash
-poetry run python -m todolist_app.scheduler.autoclose_runner
-```
-
-This runs every **15 minutes** in a continuous loop.
-
----
-
-## 🔁 Running with Cron
-
-### Step 1: Create Script
-
-`run_scheduler.sh`:
-
-```bash
-#!/bin/bash
-cd /path/to/To-Do-List || exit
-POETRY_PATH=$(command -v poetry)
-$POETRY_PATH run python -m todolist_app.scheduler.autoclose_runner >> logs/scheduler.log 2>&1
-```
-
-### Step 2: Make Executable
-
-```bash
-chmod +x run_scheduler.sh
-```
-
-### Step 3: Add Cron Job
-
-```bash
-crontab -e
-```
-
-Add:
-
-```bash
-*/15 * * * * /path/to/To-Do-List/run_scheduler.sh
-```
-
-### Step 4: Verify
-
-```bash
-crontab -l
-tail -f logs/scheduler.log
-```
-
----
-
-## 🧪 Testing
-
-bash
-poetry run pytest -v
-
----
-
-## 🛠️ Troubleshooting
-
-### Issue: `ModuleNotFoundError: No module named 'schedule'`
-
-**Solution:**
-
-bash
-poetry add schedule
-
-### Issue: Scheduler not running via Cron
-
-**Check:**
-
-bash
-crontab -l
-cat logs/scheduler.log
-
-**Common fixes:**
-- Ensure `run_scheduler.sh` has correct path  
-- Ensure `chmod +x` was applied  
-- Check Poetry path with `which poetry`
-
-### Issue: Database connection error
-
-**Check:**
-
-bash
-docker ps
-
-If not running:
-
-bash
-docker-compose up -d
-
----
-
-## 🛠️ Troubleshooting
-
-### `ModuleNotFoundError: No module named 'schedule'`
-
-```bash
-poetry add schedule
-```
-
-### Scheduler not running via Cron
-
-* Check `crontab -l`
-* Check logs: `cat logs/scheduler.log`
-* Verify script path and permissions
-* Confirm Poetry path with `which poetry`
-
-### Database connection issues
-
-Check Docker:
-
-```bash
-docker ps
-```
-
-Start if needed:
-
-```bash
-docker-compose up -d
-```
-
----
-
-## 📄 License
-
-MIT License
-Feel free to fork, contribute, and improve!+### Data Validation